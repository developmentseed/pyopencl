--- conflicted
+++ resolved
@@ -180,6 +180,7 @@
         import os.path
         current_directory = os.path.dirname(__file__)
 
+        import shutil
         shutil.rmtree(os.path.join(current_directory,
             'pyopencl', '__pycache__/'), ignore_errors=True)
 
@@ -224,11 +225,8 @@
                 "pytools>=2014.2",
                 "pytest>=2",
                 "decorator>=3.2.0",
-<<<<<<< HEAD
                 "cffi>=0.7.2",
-=======
                 "appdirs>=1.4.0",
->>>>>>> aaf35ede
                 # "Mako>=0.3.6",
                 ],
 
