--- conflicted
+++ resolved
@@ -261,12 +261,11 @@
 
         dtype_out = self.dtype_out = np.dtype(dtype_out)
 
-<<<<<<< HEAD
         max_group_size = None
         trip_count = 0
 
         while True:
-            self.stage_1_inf = get_reduction_kernel(ctx,
+            self.stage_1_inf = get_reduction_kernel(1, ctx,
                     dtype_to_ctype(dtype_out), dtype_out.itemsize,
                     neutral, reduce_expr, map_expr, arguments,
                     name=name+"_stage1", options=options, preamble=preamble,
@@ -283,24 +282,13 @@
 
             trip_count += 1
             assert trip_count <= 2
-=======
-        self.stage_1_inf = get_reduction_kernel(1, ctx,
-                dtype_to_ctype(dtype_out), dtype_out.itemsize,
-                neutral, reduce_expr, map_expr, arguments,
-                name=name+"_stage1", options=options, preamble=preamble)
->>>>>>> 221a3bca
 
         # stage 2 has only one input and no map expression
         self.stage_2_inf = get_reduction_kernel(2, ctx,
                 dtype_to_ctype(dtype_out), dtype_out.itemsize,
-<<<<<<< HEAD
-                neutral, reduce_expr,
+                neutral, reduce_expr, arguments=arguments,
                 name=name+"_stage2", options=options, preamble=preamble,
                 max_group_size=max_group_size)
-=======
-                neutral, reduce_expr, arguments=arguments,
-                name=name+"_stage2", options=options, preamble=preamble)
->>>>>>> 221a3bca
 
         from pytools import any
         from pyopencl.tools import VectorArg
