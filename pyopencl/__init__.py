# -*- coding: utf-8 -*-

from __future__ import division

__copyright__ = "Copyright (C) 2009 Andreas Kloeckner"

__license__ = """
Permission is hereby granted, free of charge, to any person obtaining a copy
of this software and associated documentation files (the "Software"), to deal
in the Software without restriction, including without limitation the rights
to use, copy, modify, merge, publish, distribute, sublicense, and/or sell
copies of the Software, and to permit persons to whom the Software is
furnished to do so, subject to the following conditions:

The above copyright notice and this permission notice shall be included in
all copies or substantial portions of the Software.

THE SOFTWARE IS PROVIDED "AS IS", WITHOUT WARRANTY OF ANY KIND, EXPRESS OR
IMPLIED, INCLUDING BUT NOT LIMITED TO THE WARRANTIES OF MERCHANTABILITY,
FITNESS FOR A PARTICULAR PURPOSE AND NONINFRINGEMENT. IN NO EVENT SHALL THE
AUTHORS OR COPYRIGHT HOLDERS BE LIABLE FOR ANY CLAIM, DAMAGES OR OTHER
LIABILITY, WHETHER IN AN ACTION OF CONTRACT, TORT OR OTHERWISE, ARISING FROM,
OUT OF OR IN CONNECTION WITH THE SOFTWARE OR THE USE OR OTHER DEALINGS IN
THE SOFTWARE.
"""

from pyopencl.version import VERSION, VERSION_STATUS, VERSION_TEXT  # noqa
from pytools import Record as _Record

try:
    import pyopencl.cffi_cl as _cl
except ImportError:
    import os
    from os.path import dirname, join, realpath
    if realpath(join(os.getcwd(), "pyopencl")) == realpath(dirname(__file__)):
        from warnings import warn
        warn("It looks like you are importing PyOpenCL from "
                "its source directory. This likely won't work.")
    raise


import numpy as np
from pyopencl.cffi_cl import *  # noqa
import inspect as _inspect

CONSTANT_CLASSES = [
        getattr(_cl, name) for name in dir(_cl)
        if _inspect.isclass(getattr(_cl, name))
        and name[0].islower()]


class CompilerWarning(UserWarning):
    pass


def compiler_output(text):
    import os
    from warnings import warn
    if int(os.environ.get("PYOPENCL_COMPILER_OUTPUT", "0")):
        warn(text, CompilerWarning)
    else:
        warn("Non-empty compiler output encountered. Set the "
                "environment variable PYOPENCL_COMPILER_OUTPUT=1 "
                "to see more.", CompilerWarning)


class _ErrorRecord(_Record):
    pass


# {{{ find pyopencl shipped source code

def _find_pyopencl_include_path():
    from pkg_resources import Requirement, resource_filename
    return resource_filename(Requirement.parse("pyopencl"), "pyopencl/cl")

# }}}


# {{{ Program (including caching support)

_DEFAULT_BUILD_OPTIONS = []
_DEFAULT_INCLUDE_OPTIONS = ["-I", _find_pyopencl_include_path()]

# map of platform.name to build options list
_PLAT_BUILD_OPTIONS = {}


def enable_debugging(platform_or_context):
    """Enables debugging for all code subsequently compiled by
    PyOpenCL on the passed *platform*. Alternatively, a context
    may be passed.
    """

    if isinstance(platform_or_context, Context):
        platform = platform_or_context.devices[0].platform
    else:
        platform = platform_or_context

    if "AMD Accelerated" in platform.name:
        _PLAT_BUILD_OPTIONS.setdefault(platform.name, []).extend(
                ["-g", "-O0"])
        import os
        os.environ["CPU_MAX_COMPUTE_UNITS"] = "1"
    else:
        from warnings import warn
        warn("do not know how to enable debugging on '%s'"
                % platform.name)


class Program(object):
    def __init__(self, arg1, arg2=None, arg3=None):
        if arg2 is None:
            # 1-argument form: program
            self._prg = arg1

        elif arg3 is None:
            # 2-argument form: context, source
            context, source = arg1, arg2

            import sys
            if isinstance(source, unicode) and sys.version_info < (3,):
                from warnings import warn
                warn("Received OpenCL source code in Unicode, "
                     "should be ASCII string. Attempting conversion.",
                     stacklevel=2)
                source = source.encode()

            self._context = context
            self._source = source
            self._prg = None

        else:
            context, device, binaries = arg1, arg2, arg3
            self._context = context
            self._prg = _cl._Program(context, device, binaries)

    def _get_prg(self):
        if self._prg is not None:
            return self._prg
        else:
            # "no program" can only happen in from-source case.
            from warnings import warn
            warn("Pre-build attribute access defeats compiler caching.",
                    stacklevel=3)

            self._prg = _cl._Program(self._context, self._source)
            del self._context
            return self._prg

    def get_info(self, arg):
        return self._get_prg().get_info(arg)

    def get_build_info(self, *args, **kwargs):
        return self._get_prg().get_build_info(*args, **kwargs)

    def all_kernels(self):
        return self._get_prg().all_kernels()

    def int_ptr(self):
        return self._get_prg().int_ptr
    int_ptr = property(int_ptr, doc=_cl._Program.int_ptr.__doc__)

    def from_int_ptr(int_ptr_value):
        return Program(_cl._Program.from_int_ptr(int_ptr_value))
    from_int_ptr.__doc__ = _cl._Program.from_int_ptr.__doc__
    from_int_ptr = staticmethod(from_int_ptr)

    def __getattr__(self, attr):
        try:
            knl = Kernel(self, attr)
            # Nvidia does not raise errors even for invalid names,
            # but this will give an error if the kernel is invalid.
            knl.num_args
            knl._source = getattr(self, "_source", None)
            return knl
        except LogicError:
            raise AttributeError("'%s' was not found as a program "
                    "info attribute or as a kernel name" % attr)

    # {{{ build

    def build(self, options=[], devices=None, cache_dir=None):
        if isinstance(options, str):
            options = [options]
        elif isinstance(options, unicode):
            options = [options.encode("utf8")]

        options = (options
                + _DEFAULT_BUILD_OPTIONS
                + _DEFAULT_INCLUDE_OPTIONS
                + _PLAT_BUILD_OPTIONS.get(
                    self._context.devices[0].platform.name, []))

        import os
        forced_options = os.environ.get("PYOPENCL_BUILD_OPTIONS")
        if forced_options:
            options = options + forced_options.split()

        if os.environ.get("PYOPENCL_NO_CACHE") and self._prg is None:
            self._prg = _cl._Program(self._context, self._source)

        if self._prg is not None:
            # uncached

            self._build_and_catch_errors(
                    lambda: self._prg.build(" ".join(options), devices),
                    options=options)

        else:
            # cached

            from pyopencl.cache import create_built_program_from_source_cached
            self._prg = self._build_and_catch_errors(
                    lambda: create_built_program_from_source_cached(
                        self._context, self._source, options, devices,
                        cache_dir=cache_dir),
                    options=options, source=self._source)

            del self._context

        return self

    def _build_and_catch_errors(self, build_func, options, source=None):
        try:
            return build_func()
        except _cl.RuntimeError as e:
            what = e.what
            if options:
                what = what + "\n(options: %s)" % " ".join(options)

            if source is not None:
                from tempfile import NamedTemporaryFile
                srcfile = NamedTemporaryFile(mode="wt", delete=False, suffix=".cl")
                try:
                    srcfile.write(source)
                finally:
                    srcfile.close()

                what = what + "\n(source saved as %s)" % srcfile.name

            code = e.code
            routine = e.routine

            err = _cl.RuntimeError(
                    _ErrorRecord(
                        what=lambda: what,
                        code=lambda: code,
                        routine=lambda: routine))

        # Python 3.2 outputs the whole list of currently active exceptions
        # This serves to remove one (redundant) level from that nesting.
        raise err

    # }}}

    def compile(self, options=[], devices=None, headers=[]):
        options = " ".join(options)
        return self._prg.compile(options, devices, headers)

    def __eq__(self, other):
        return self._get_prg() == other._get_prg()

    def __ne__(self, other):
        return self._get_prg() == other._get_prg()

    def __hash__(self):
        return hash(self._get_prg())


def create_program_with_built_in_kernels(context, devices, kernel_names):
    if not isinstance(kernel_names, str):
        kernel_names = ":".join(kernel_names)

    return Program(_Program.create_with_built_in_kernels(
        context, devices, kernel_names))


def link_program(context, programs, options=[], devices=None):
    options = " ".join(options)
    return Program(_Program.link(context, programs, options, devices))

# }}}


def _add_functionality():
    cls_to_info_cls = {
<<<<<<< HEAD
        _cl.Platform: (_cl.Platform.get_info, _cl.platform_info),
        _cl.Device: (_cl.Device.get_info, _cl.device_info),
        _cl.Context: (_cl.Context.get_info, _cl.context_info),
        _cl.CommandQueue: (_cl.CommandQueue.get_info, _cl.command_queue_info),
        _cl.Event: (_cl.Event.get_info, _cl.event_info),
        _cl.MemoryObjectHolder: (MemoryObjectHolder.get_info, _cl.mem_info),
        Image: (_cl.Image.get_image_info, _cl.image_info),
        Program: (Program.get_info, _cl.program_info),
        Kernel: (Kernel.get_info, _cl.kernel_info),
        _cl.Sampler: (Sampler.get_info, _cl.sampler_info),
        }
=======
            _cl.Platform: (_cl.Platform.get_info, _cl.platform_info),
            _cl.Device: (_cl.Device.get_info, _cl.device_info),
            _cl.Context: (_cl.Context.get_info, _cl.context_info),
            _cl.CommandQueue: (_cl.CommandQueue.get_info, _cl.command_queue_info),
            _cl.Event: (_cl.Event.get_info, _cl.event_info),
            _cl.MemoryObjectHolder: (MemoryObjectHolder.get_info, _cl.mem_info),
            Image: (_cl.Image.get_image_info, _cl.image_info),
            Program: (Program.get_info, _cl.program_info),
            Kernel: (Kernel.get_info, _cl.kernel_info),
            _cl.Sampler: (Sampler.get_info, _cl.sampler_info),
            }
>>>>>>> 9b407a5b

    def to_string(cls, value, default_format=None):
        for name in dir(cls):
            if (not name.startswith("_") and getattr(cls, name) == value):
                return name

        if default_format is None:
            raise ValueError("a name for value %d was not found in %s"
                    % (value, cls.__name__))
        else:
            return default_format % value

    for cls in CONSTANT_CLASSES:
        cls.to_string = classmethod(to_string)

    # {{{ get_info attributes -------------------------------------------------

    def make_getinfo(info_method, info_attr):
        def result(self):
            return info_method(self, info_attr)

        return property(result)

    for cls, (info_method, info_class) in cls_to_info_cls.iteritems():
        for info_name, info_value in info_class.__dict__.iteritems():
            if info_name == "to_string" or info_name.startswith("_"):
                continue

            setattr(cls, info_name.lower(), make_getinfo(
                    info_method, getattr(info_class, info_name)))

    # }}}

    # {{{ Platform

    def platform_repr(self):
        return "<pyopencl.Platform '%s' at 0x%x>" % (self.name, self.int_ptr)

    def platform_get_cl_version(self):
        import re
        version_string = self.version
        match = re.match(r"^OpenCL ([0-9]+)\.([0-9]+) .*$", version_string)
        if match is None:
            raise RuntimeError("platform %s returned non-conformant "
                               "platform version string '%s'" %
                               (self, version_string))

        return int(match.group(1)), int(match.group(2))

    Platform.__repr__ = platform_repr
    Platform._get_cl_version = platform_get_cl_version

    # }}}

    # {{{ Device

    def device_repr(self):
        return "<pyopencl.Device '%s' on '%s' at 0x%x>" % (
                self.name.strip(), self.platform.name.strip(), self.int_ptr)

    def device_persistent_unique_id(self):
        return (self.vendor, self.vendor_id, self.name, self.version)

    Device.__repr__ = device_repr

    # undocumented for now:
    Device.persistent_unique_id = property(device_persistent_unique_id)

    # }}}

    # {{{ Context

    def context_repr(self):
        return "<pyopencl.Context at 0x%x on %s>" % (self.int_ptr,
                ", ".join(repr(dev) for dev in self.devices))

    def context_get_cl_version(self):
        return self.devices[0].platform._get_cl_version()

    Context.__repr__ = context_repr
    from pytools import memoize_method
    Context._get_cl_version = memoize_method(context_get_cl_version)

    # }}}

    # {{{ CommandQueue

    def command_queue_enter(self):
        return self

    def command_queue_exit(self, exc_type, exc_val, exc_tb):
        self.finish()

    def command_queue_get_cl_version(self):
        return self.context._get_cl_version()

    CommandQueue.__enter__ = command_queue_enter
    CommandQueue.__exit__ = command_queue_exit
    CommandQueue._get_cl_version = memoize_method(command_queue_get_cl_version)

    # }}}

    # {{{ _Program (the internal, non-caching version)

    def program_get_build_logs(self):
        build_logs = []
        for dev in self.get_info(_cl.program_info.DEVICES):
            try:
                log = self.get_build_info(dev, program_build_info.LOG)
            except:
                log = "<error retrieving log>"

            build_logs.append((dev, log))

        return build_logs

    def program_build(self, options=[], devices=None):
        if isinstance(options, list):
            options = " ".join(options)

        err = None
        try:
            self._build(options=options, devices=devices)
        except Error as e:
            what = e.what + "\n\n" + (75*"="+"\n").join(
                    "Build on %s:\n\n%s" % (dev, log)
                    for dev, log in self._get_build_logs())
            code = e.code
            routine = e.routine

            err = _cl.RuntimeError(
                    _ErrorRecord(
                        what=lambda: what,
                        code=lambda: code,
                        routine=lambda: routine))

        if err is not None:
            # Python 3.2 outputs the whole list of currently active exceptions
            # This serves to remove one (redundant) level from that nesting.
            raise err

        message = (75*"="+"\n").join(
                "Build on %s succeeded, but said:\n\n%s" % (dev, log)
                for dev, log in self._get_build_logs()
                if log is not None and log.strip())

        if message:
            if self.kind() == program_kind.SOURCE:
                build_type = "From-source build"
            elif self.kind() == program_kind.BINARY:
                build_type = "From-binary build"
            else:
                build_type = "Build"

            compiler_output("%s succeeded, but resulted in non-empty logs:\n%s"
                    % (build_type, message))

        return self

    _cl._Program._get_build_logs = program_get_build_logs
    _cl._Program.build = program_build

    # }}}

    # {{{ Event
    class ProfilingInfoGetter:
        def __init__(self, event):
            self.event = event

        def __getattr__(self, name):
            info_cls = _cl.profiling_info

            try:
                inf_attr = getattr(info_cls, name.upper())
            except AttributeError:
                raise AttributeError("%s has no attribute '%s'"
                        % (type(self), name))
            else:
                return self.event.get_profiling_info(inf_attr)

    _cl.Event.profile = property(ProfilingInfoGetter)

    # }}}

    # {{{ Kernel

    kernel_old_init = Kernel.__init__

    def kernel_init(self, prg, name):
        if not isinstance(prg, _cl._Program):
            prg = prg._get_prg()

        kernel_old_init(self, prg, name)
        self._source = getattr(prg, "_source", None)

    def kernel_call(self, queue, global_size, local_size, *args, **kwargs):
        global_offset = kwargs.pop("global_offset", None)
        g_times_l = kwargs.pop("g_times_l", False)
        wait_for = kwargs.pop("wait_for", None)

        if kwargs:
            raise TypeError(
                    "Kernel.__call__ recived unexpected keyword arguments: %s"
                    % ", ".join(kwargs.keys()))

        self.set_args(*args)

        return enqueue_nd_range_kernel(queue, self, global_size, local_size,
                global_offset, wait_for, g_times_l=g_times_l)

    def kernel_set_scalar_arg_dtypes(self, arg_dtypes):
        assert len(arg_dtypes) == self.num_args, (
                "length of argument type array (%d) and "
                "CL-generated number of arguments (%d) do not agree"
                % (len(arg_dtypes), self.num_args))

        arg_type_chars = []

        for arg_dtype in arg_dtypes:
            if arg_dtype is None:
                arg_type_chars.append(None)
            else:
                arg_type_chars.append(np.dtype(arg_dtype).char)

        self._arg_type_chars = arg_type_chars

    def kernel_set_args(self, *args):
        assert len(args) == self.num_args, (
                "length of argument list (%d) and "
                "CL-generated number of arguments (%d) do not agree"
                % (len(args), self.num_args))

        i = None
        try:
            try:
                arg_type_chars = self.__dict__["_arg_type_chars"]
            except KeyError:
                for i, arg in enumerate(args):
                    self.set_arg(i, arg)
            else:
                from pyopencl._pvt_struct import pack

                for i, (arg, arg_type_char) in enumerate(
                        zip(args, arg_type_chars)):
                    if arg_type_char and arg_type_char != "V":
                        self.set_arg(i, pack(arg_type_char, arg))
                    else:
                        self.set_arg(i, arg)
        except LogicError as e:
            if i is not None:
                advice = ""
                from pyopencl.array import Array
                if isinstance(args[i], Array):
                    advice = " (perhaps you meant to pass 'array.data' " \
                        "instead of the array itself?)"

                raise LogicError(
                        "when processing argument #%d (1-based): %s%s"
                        % (i+1, str(e), advice))
            else:
                raise

    def kernel_capture_call(self, filename, queue, global_size, local_size,
            *args, **kwargs):
        from pyopencl.capture_call import capture_kernel_call
        capture_kernel_call(self, filename, queue, global_size, local_size,
                *args, **kwargs)

    Kernel.__init__ = kernel_init
    Kernel.__call__ = kernel_call
    Kernel.set_scalar_arg_dtypes = kernel_set_scalar_arg_dtypes
    Kernel.set_args = kernel_set_args
    Kernel.capture_call = kernel_capture_call

    # }}}

    # {{{ ImageFormat

    def image_format_repr(self):
        return "ImageFormat(%s, %s)" % (
                channel_order.to_string(self.channel_order,
                    "<unknown channel order 0x%x>"),
                channel_type.to_string(self.channel_data_type,
                    "<unknown channel data type 0x%x>"))

    def image_format_eq(self, other):
        return (self.channel_order == other.channel_order
                and self.channel_data_type == other.channel_data_type)

    def image_format_ne(self, other):
        return not image_format_eq(self, other)

    def image_format_hash(self):
        return hash((type(self), self.channel_order, self.channel_data_type))

    ImageFormat.__repr__ = image_format_repr
    ImageFormat.__eq__ = image_format_eq
    ImageFormat.__ne__ = image_format_ne
    ImageFormat.__hash__ = image_format_hash

    # }}}

    # {{{ Image

    image_old_init = Image.__init__

    def image_init(self, context, flags, format, shape=None, pitches=None,
            hostbuf=None, is_array=False, buffer=None):

        if shape is None and hostbuf is None:
            raise Error("'shape' must be passed if 'hostbuf' is not given")

        if shape is None and hostbuf is not None:
            shape = hostbuf.shape

        if hostbuf is not None and not \
                (flags & (mem_flags.USE_HOST_PTR | mem_flags.COPY_HOST_PTR)):
            from warnings import warn
            warn("'hostbuf' was passed, but no memory flags to make use of it.")

        if hostbuf is None and pitches is not None:
            raise Error("'pitches' may only be given if 'hostbuf' is given")

        if context._get_cl_version() >= (1, 2) and get_cl_header_version() >= (1, 2):
            if buffer is not None and is_array:
                    raise ValueError(
                            "'buffer' and 'is_array' are mutually exclusive")

            if len(shape) == 3:
                if buffer is not None:
                    raise TypeError(
                            "'buffer' argument is not supported for 3D arrays")
                elif is_array:
                    image_type = mem_object_type.IMAGE2D_ARRAY
                else:
                    image_type = mem_object_type.IMAGE3D

            elif len(shape) == 2:
                if buffer is not None:
                    raise TypeError(
                            "'buffer' argument is not supported for 2D arrays")
                elif is_array:
                    image_type = mem_object_type.IMAGE1D_ARRAY
                else:
                    image_type = mem_object_type.IMAGE2D

            elif len(shape) == 1:
                if buffer is not None:
                    image_type = mem_object_type.IMAGE1D_BUFFER
                elif is_array:
                    raise TypeError("array of zero-dimensional images not supported")
                else:
                    image_type = mem_object_type.IMAGE1D

            else:
                raise ValueError("images cannot have more than three dimensions")

            desc = ImageDescriptor()

            desc.image_type = image_type
            desc.shape = shape  # also sets desc.array_size

            if pitches is None:
                desc.pitches = (0, 0)
            else:
                desc.pitches = pitches

            desc.num_mip_levels = 0  # per CL 1.2 spec
            desc.num_samples = 0  # per CL 1.2 spec
            desc.buffer = buffer

            image_old_init(self, context, flags, format, desc, hostbuf)
        else:
            # legacy init for CL 1.1 and older
            if is_array:
                raise TypeError("'is_array=True' is not supported for CL < 1.2")
            # if num_mip_levels is not None:
                # raise TypeError(
                #       "'num_mip_levels' argument is not supported for CL < 1.2")
            # if num_samples is not None:
                # raise TypeError(
                #        "'num_samples' argument is not supported for CL < 1.2")
            if buffer is not None:
                raise TypeError("'buffer' argument is not supported for CL < 1.2")

            image_old_init(self, context, flags, format, shape,
                    pitches, hostbuf)

    class _ImageInfoGetter:
        def __init__(self, event):
            from warnings import warn
            warn("Image.image.attr is deprecated. "
                    "Use Image.attr directly, instead.")

            self.event = event

        def __getattr__(self, name):
            try:
                inf_attr = getattr(_cl.image_info, name.upper())
            except AttributeError:
                raise AttributeError("%s has no attribute '%s'"
                        % (type(self), name))
            else:
                return self.event.get_image_info(inf_attr)

    def image_shape(self):
        if self.type == mem_object_type.IMAGE2D:
            return (self.width, self.height)
        elif self.type == mem_object_type.IMAGE3D:
            return (self.width, self.height, self.depth)
        else:
            raise LogicError("only images have shapes")

    Image.__init__ = image_init
    Image.image = property(_ImageInfoGetter)
    Image.shape = property(image_shape)

    # }}}

    # {{{ Error

    def error_str(self):
        val = self.args[0]
        try:
            val.routine
        except AttributeError:
            return str(val)
        else:
            result = "%s failed: %s" % (val.routine(),
                    status_code.to_string(val.code(), "<unknown error %d>")
                    .lower().replace("_", " "))
            if val.what():
                result += " - " + val.what()
            return result

    def error_code(self):
        return self.args[0].code()

    def error_routine(self):
        return self.args[0].routine()

    def error_what(self):
        return self.args[0].what()

    Error.__str__ = error_str
    Error.code = property(error_code)
    Error.routine = property(error_routine)
    Error.what = property(error_what)

    # }}}

    if _cl.have_gl():
        def gl_object_get_gl_object(self):
            return self.get_gl_object_info()[1]

        GLBuffer.gl_object = property(gl_object_get_gl_object)
        GLTexture.gl_object = property(gl_object_get_gl_object)

_add_functionality()


# {{{ convenience

def create_some_context(interactive=None, answers=None):
    import os
    if answers is None and "PYOPENCL_CTX" in os.environ:
        ctx_spec = os.environ["PYOPENCL_CTX"]
        answers = ctx_spec.split(":")

    if answers is not None:
        pre_provided_answers = answers
        answers = answers[:]
    else:
        pre_provided_answers = None

    user_inputs = []

    if interactive is None:
        interactive = True
        try:
            import sys
            if not sys.stdin.isatty():
                interactive = False
        except:
            interactive = False

    def cc_print(s):
        if interactive:
            print(s)

    def get_input(prompt):
        if answers:
            return str(answers.pop(0))
        elif not interactive:
            return ''
        else:
            user_input = raw_input(prompt)
            user_inputs.append(user_input)
            return user_input

    # {{{ pick a platform

    platforms = get_platforms()

    if not platforms:
        raise Error("no platforms found")
    else:
        if not answers:
            cc_print("Choose platform:")
            for i, pf in enumerate(platforms):
                cc_print("[%d] %s" % (i, pf))

        answer = get_input("Choice [0]:")
        if not answer:
            platform = platforms[0]
        else:
            platform = None
            try:
                int_choice = int(answer)
            except ValueError:
                pass
            else:
                if 0 <= int_choice < len(platforms):
                    platform = platforms[int_choice]

            if platform is None:
                answer = answer.lower()
                for i, pf in enumerate(platforms):
                    if answer in pf.name.lower():
                        platform = pf
                if platform is None:
                    raise RuntimeError("input did not match any platform")

    # }}}

    # {{{ pick a device

    devices = platform.get_devices()

    def parse_device(choice):
        try:
            int_choice = int(choice)
        except ValueError:
            pass
        else:
            if 0 <= int_choice < len(devices):
                return devices[int_choice]

        choice = choice.lower()
        for i, dev in enumerate(devices):
            if choice in dev.name.lower():
                return dev
        raise RuntimeError("input did not match any device")

    if not devices:
        raise Error("no devices found")
    elif len(devices) == 1:
        pass
    else:
        if not answers:
            cc_print("Choose device(s):")
            for i, dev in enumerate(devices):
                cc_print("[%d] %s" % (i, dev))

        answer = get_input("Choice, comma-separated [0]:")
        if not answer:
            devices = [devices[0]]
        else:
            devices = [parse_device(i) for i in answer.split(",")]

    # }}}

    if user_inputs:
        if pre_provided_answers is not None:
            user_inputs = pre_provided_answers + user_inputs
        cc_print("Set the environment variable PYOPENCL_CTX='%s' to "
                "avoid being asked again." % ":".join(user_inputs))

    if answers:
        raise RuntimeError("not all provided choices were used by "
                "create_some_context. (left over: '%s')" % ":".join(answers))

    return Context(devices)

_csc = create_some_context


def _mark_copy_deprecated(func):
    def new_func(*args, **kwargs):
        from warnings import warn
        warn("'%s' has been deprecated in version 2011.1. Please use "
                "enqueue_copy() instead." % func.__name__[1:], DeprecationWarning,
                stacklevel=2)
        return func(*args, **kwargs)

    try:
        from functools import update_wrapper
    except ImportError:
        pass
    else:
        try:
            update_wrapper(new_func, func)
        except AttributeError:
            pass

    return new_func


enqueue_read_image = _mark_copy_deprecated(_cl._enqueue_read_image)
enqueue_write_image = _mark_copy_deprecated(_cl._enqueue_write_image)
enqueue_copy_image = _mark_copy_deprecated(_cl._enqueue_copy_image)
enqueue_copy_image_to_buffer = _mark_copy_deprecated(
        _cl._enqueue_copy_image_to_buffer)
enqueue_copy_buffer_to_image = _mark_copy_deprecated(
        _cl._enqueue_copy_buffer_to_image)
enqueue_read_buffer = _mark_copy_deprecated(_cl._enqueue_read_buffer)
enqueue_write_buffer = _mark_copy_deprecated(_cl._enqueue_write_buffer)
enqueue_copy_buffer = _mark_copy_deprecated(_cl._enqueue_copy_buffer)


if _cl.get_cl_header_version() >= (1, 1):
    enqueue_read_buffer_rect = _mark_copy_deprecated(_cl._enqueue_read_buffer_rect)
    enqueue_write_buffer_rect = _mark_copy_deprecated(_cl._enqueue_write_buffer_rect)
    enqueue_copy_buffer_rect = _mark_copy_deprecated(_cl._enqueue_copy_buffer_rect)


def enqueue_copy(queue, dest, src, **kwargs):
    """Copy from :class:`Image`, :class:`Buffer` or the host to
    :class:`Image`, :class:`Buffer` or the host. (Note: host-to-host
    copies are unsupported.)

    The following keyword arguments are available:

    :arg wait_for: (optional, default empty)
    :arg is_blocking: Wait for completion. Defaults to *True*.
      (Available on any copy involving host memory)

    :return: A :class:`NannyEvent` if the transfer involved a
        host-side buffer, otherwise an :class:`Event`.

    .. note::

        Two types of 'buffer' occur in the arguments to this function,
        :class:`Buffer` and 'host-side buffers'. The latter are
        defined by Python and commonly called `buffer objects
        <https://docs.python.org/3.4/c-api/buffer.html>`_.
        Make sure to always be clear on whether a :class:`Buffer` or a
        Python buffer object is needed.

    .. ------------------------------------------------------------------------
    .. rubric :: Transfer :class:`Buffer` ↔ host
    .. ------------------------------------------------------------------------

    :arg device_offset: offset in bytes (optional)

    .. note::

        The size of the transfer is controlled by the size of the
        of the host-side buffer. If the host-side buffer
        is a :class:`numpy.ndarray`, you can control the transfer size by
        transfering into a smaller 'view' of the target array, like this::

            cl.enqueue_copy(queue, large_dest_numpy_array[:15], src_buffer)

    .. ------------------------------------------------------------------------
    .. rubric :: Transfer :class:`Buffer` ↔ :class:`Buffer`
    .. ------------------------------------------------------------------------

    :arg byte_count: (optional) If not specified, defaults to the
        size of the source in versions 2012.x and earlier,
        and to the minimum of the size of the source and target
        from 2013.1 on.
    :arg src_offset: (optional)
    :arg dest_offset: (optional)

    .. ------------------------------------------------------------------------
    .. rubric :: Rectangular :class:`Buffer` ↔  host transfers (CL 1.1 and newer)
    .. ------------------------------------------------------------------------

    :arg buffer_origin: :class:`tuple` of :class:`int` of length
        three or shorter. (mandatory)
    :arg host_origin: :class:`tuple` of :class:`int` of length
        three or shorter. (mandatory)
    :arg region: :class:`tuple` of :class:`int` of length
        three or shorter. (mandatory)
    :arg buffer_pitches: :class:`tuple` of :class:`int` of length
        two or shorter. (optional, "tightly-packed" if unspecified)
    :arg host_pitches: :class:`tuple` of :class:`int` of length
        two or shorter. (optional, "tightly-packed" if unspecified)

    .. ------------------------------------------------------------------------
    .. rubric :: Transfer :class:`Image` ↔ host
    .. ------------------------------------------------------------------------

    :arg origin: :class:`tuple` of :class:`int` of length
        three or shorter. (mandatory)
    :arg region: :class:`tuple` of :class:`int` of length
        three or shorter. (mandatory)
    :arg pitches: :class:`tuple` of :class:`int` of length
        two or shorter. (optional)

    .. ------------------------------------------------------------------------
    .. rubric :: Transfer :class:`Buffer` ↔ :class:`Image`
    .. ------------------------------------------------------------------------

    :arg offset: offset in buffer (mandatory)
    :arg origin: :class:`tuple` of :class:`int` of length
        three or shorter. (mandatory)
    :arg region: :class:`tuple` of :class:`int` of length
        three or shorter. (mandatory)

    .. ------------------------------------------------------------------------
    .. rubric :: Transfer :class:`Image` ↔ :class:`Image`
    .. ------------------------------------------------------------------------

    :arg src_origin: :class:`tuple` of :class:`int` of length
        three or shorter. (mandatory)
    :arg dest_origin: :class:`tuple` of :class:`int` of length
        three or shorter. (mandatory)
    :arg region: :class:`tuple` of :class:`int` of length
        three or shorter. (mandatory)

    |std-enqueue-blurb|

    .. versionadded:: 2011.1
    """

    if isinstance(dest, MemoryObjectHolder):
        if dest.type == mem_object_type.BUFFER:
            if isinstance(src, MemoryObjectHolder):
                if src.type == mem_object_type.BUFFER:
                    if "src_origin" in kwargs:
                        return _cl._enqueue_copy_buffer_rect(
                                queue, src, dest, **kwargs)
                    else:
                        kwargs["dst_offset"] = kwargs.pop("dest_offset", 0)
                        return _cl._enqueue_copy_buffer(queue, src, dest, **kwargs)
                elif src.type in [mem_object_type.IMAGE2D, mem_object_type.IMAGE3D]:
                    return _cl._enqueue_copy_image_to_buffer(
                            queue, src, dest, **kwargs)
                else:
                    raise ValueError("invalid src mem object type")
            else:
                # assume from-host
                if "buffer_origin" in kwargs:
                    return _cl._enqueue_write_buffer_rect(queue, dest, src, **kwargs)
                else:
                    return _cl._enqueue_write_buffer(queue, dest, src, **kwargs)

        elif dest.type in [mem_object_type.IMAGE2D, mem_object_type.IMAGE3D]:
            if isinstance(src, MemoryObjectHolder):
                if src.type == mem_object_type.BUFFER:
                    return _cl._enqueue_copy_buffer_to_image(
                            queue, src, dest, **kwargs)
                elif src.type in [mem_object_type.IMAGE2D, mem_object_type.IMAGE3D]:
                    return _cl._enqueue_copy_image(queue, src, dest, **kwargs)
                else:
                    raise ValueError("invalid src mem object type")
            else:
                # assume from-host
                origin = kwargs.pop("origin")
                region = kwargs.pop("region")

                pitches = kwargs.pop("pitches", (0, 0))
                if len(pitches) == 1:
                    kwargs["row_pitch"], = pitches
                else:
                    kwargs["row_pitch"], kwargs["slice_pitch"] = pitches

                return _cl._enqueue_write_image(
                        queue, dest, origin, region, src, **kwargs)
        else:
            raise ValueError("invalid dest mem object type")

    else:
        # assume to-host

        if isinstance(src, MemoryObjectHolder):
            if src.type == mem_object_type.BUFFER:
                if "buffer_origin" in kwargs:
                    return _cl._enqueue_read_buffer_rect(queue, src, dest, **kwargs)
                else:
                    return _cl._enqueue_read_buffer(queue, src, dest, **kwargs)
            elif src.type in [mem_object_type.IMAGE2D, mem_object_type.IMAGE3D]:
                origin = kwargs.pop("origin")
                region = kwargs.pop("region")

                pitches = kwargs.pop("pitches", (0, 0))
                if len(pitches) == 1:
                    kwargs["row_pitch"], = pitches
                else:
                    kwargs["row_pitch"], kwargs["slice_pitch"] = pitches

                return _cl._enqueue_read_image(
                        queue, src, origin, region, dest, **kwargs)
            else:
                raise ValueError("invalid src mem object type")
        else:
            # assume from-host
            raise TypeError("enqueue_copy cannot perform host-to-host transfers")

# }}}

# {{{ image creation

DTYPE_TO_CHANNEL_TYPE = {
    np.dtype(np.float32): channel_type.FLOAT,
    np.dtype(np.int16): channel_type.SIGNED_INT16,
    np.dtype(np.int32): channel_type.SIGNED_INT32,
    np.dtype(np.int8): channel_type.SIGNED_INT8,
    np.dtype(np.uint16): channel_type.UNSIGNED_INT16,
    np.dtype(np.uint32): channel_type.UNSIGNED_INT32,
    np.dtype(np.uint8): channel_type.UNSIGNED_INT8,
    }
try:
    np.float16
except:
    pass
else:
    DTYPE_TO_CHANNEL_TYPE[np.dtype(np.float16)] = channel_type.HALF_FLOAT,

DTYPE_TO_CHANNEL_TYPE_NORM = {
    np.dtype(np.int16): channel_type.SNORM_INT16,
    np.dtype(np.int8): channel_type.SNORM_INT8,
    np.dtype(np.uint16): channel_type.UNORM_INT16,
    np.dtype(np.uint8): channel_type.UNORM_INT8,
    }


def image_from_array(ctx, ary, num_channels=None, mode="r", norm_int=False):
    if not ary.flags.c_contiguous:
        raise ValueError("array must be C-contiguous")

    dtype = ary.dtype
    if num_channels is None:

        from pyopencl.array import vec
        try:
            dtype, num_channels = vec.type_to_scalar_and_count[dtype]
        except KeyError:
            # It must be a scalar type then.
            num_channels = 1

        shape = ary.shape
        strides = ary.strides

    elif num_channels == 1:
        shape = ary.shape
        strides = ary.strides
    else:
        if ary.shape[-1] != num_channels:
            raise RuntimeError("last dimension must be equal to number of channels")

        shape = ary.shape[:-1]
        strides = ary.strides[:-1]

    if mode == "r":
        mode_flags = mem_flags.READ_ONLY
    elif mode == "w":
        mode_flags = mem_flags.WRITE_ONLY
    else:
        raise ValueError("invalid value '%s' for 'mode'" % mode)

    img_format = {
            1: channel_order.R,
            2: channel_order.RG,
            3: channel_order.RGB,
            4: channel_order.RGBA,
            }[num_channels]

    assert ary.strides[-1] == ary.dtype.itemsize

    if norm_int:
        channel_type = DTYPE_TO_CHANNEL_TYPE_NORM[dtype]
    else:
        channel_type = DTYPE_TO_CHANNEL_TYPE[dtype]

    return Image(ctx, mode_flags | mem_flags.COPY_HOST_PTR,
            ImageFormat(img_format, channel_type),
            shape=shape[::-1], pitches=strides[::-1][1:],
            hostbuf=ary)

# }}}


# {{{ enqueue_* compatibility shims

def enqueue_marker(queue, wait_for=None):
    if queue._get_cl_version() >= (1, 2) and get_cl_header_version() >= (1, 2):
        return _cl._enqueue_marker_with_wait_list(queue, wait_for)
    else:
        if wait_for:
            _cl._enqueue_wait_for_events(queue, wait_for)
        return _cl._enqueue_marker(queue)


def enqueue_barrier(queue, wait_for=None):
    if queue._get_cl_version() >= (1, 2) and get_cl_header_version() >= (1, 2):
        return _cl._enqueue_barrier_with_wait_list(queue, wait_for)
    else:
        _cl._enqueue_barrier(queue)
        if wait_for:
            _cl._enqueue_wait_for_events(queue, wait_for)
        return _cl._enqueue_marker(queue)


def enqueue_fill_buffer(queue, mem, pattern, offset, size, wait_for=None):
    if not (queue._get_cl_version() >= (1, 2) and get_cl_header_version() >= (1, 2)):
        from warnings import warn
        warn("The context for this queue does not declare OpenCL 1.2 support, so "
                "the next thing you might see is a crash")
    return _cl._enqueue_fill_buffer(queue, mem, pattern, offset, size, wait_for)

# }}}


# vim: foldmethod=marker<|MERGE_RESOLUTION|>--- conflicted
+++ resolved
@@ -285,19 +285,6 @@
 
 def _add_functionality():
     cls_to_info_cls = {
-<<<<<<< HEAD
-        _cl.Platform: (_cl.Platform.get_info, _cl.platform_info),
-        _cl.Device: (_cl.Device.get_info, _cl.device_info),
-        _cl.Context: (_cl.Context.get_info, _cl.context_info),
-        _cl.CommandQueue: (_cl.CommandQueue.get_info, _cl.command_queue_info),
-        _cl.Event: (_cl.Event.get_info, _cl.event_info),
-        _cl.MemoryObjectHolder: (MemoryObjectHolder.get_info, _cl.mem_info),
-        Image: (_cl.Image.get_image_info, _cl.image_info),
-        Program: (Program.get_info, _cl.program_info),
-        Kernel: (Kernel.get_info, _cl.kernel_info),
-        _cl.Sampler: (Sampler.get_info, _cl.sampler_info),
-        }
-=======
             _cl.Platform: (_cl.Platform.get_info, _cl.platform_info),
             _cl.Device: (_cl.Device.get_info, _cl.device_info),
             _cl.Context: (_cl.Context.get_info, _cl.context_info),
@@ -309,7 +296,6 @@
             Kernel: (Kernel.get_info, _cl.kernel_info),
             _cl.Sampler: (Sampler.get_info, _cl.sampler_info),
             }
->>>>>>> 9b407a5b
 
     def to_string(cls, value, default_format=None):
         for name in dir(cls):
