--- conflicted
+++ resolved
@@ -230,14 +230,6 @@
         try:
             return build_func()
         except _cl.RuntimeError as e:
-<<<<<<< HEAD
-=======
-            from pytools import Record
-
-            class ErrorRecord(Record):
-                pass
-
->>>>>>> 6e24507b
             what = e.what
             if options:
                 what = what + "\n(options: %s)" % " ".join(options)
@@ -432,16 +424,7 @@
         err = None
         try:
             self._build(options=options, devices=devices)
-<<<<<<< HEAD
         except Error as e:
-=======
-        except Exception as e:
-            from pytools import Record
-
-            class ErrorRecord(Record):
-                pass
-
->>>>>>> 6e24507b
             what = e.what + "\n\n" + (75*"="+"\n").join(
                     "Build on %s:\n\n%s" % (dev, log)
                     for dev, log in self._get_build_logs())
