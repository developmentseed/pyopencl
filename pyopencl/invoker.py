__copyright__ = """
Copyright (C) 2017 Andreas Kloeckner
"""

__license__ = """
Permission is hereby granted, free of charge, to any person obtaining a copy
of this software and associated documentation files (the "Software"), to deal
in the Software without restriction, including without limitation the rights
to use, copy, modify, merge, publish, distribute, sublicense, and/or sell
copies of the Software, and to permit persons to whom the Software is
furnished to do so, subject to the following conditions:

The above copyright notice and this permission notice shall be included in
all copies or substantial portions of the Software.

THE SOFTWARE IS PROVIDED "AS IS", WITHOUT WARRANTY OF ANY KIND, EXPRESS OR
IMPLIED, INCLUDING BUT NOT LIMITED TO THE WARRANTIES OF MERCHANTABILITY,
FITNESS FOR A PARTICULAR PURPOSE AND NONINFRINGEMENT. IN NO EVENT SHALL THE
AUTHORS OR COPYRIGHT HOLDERS BE LIABLE FOR ANY CLAIM, DAMAGES OR OTHER
LIABILITY, WHETHER IN AN ACTION OF CONTRACT, TORT OR OTHERWISE, ARISING FROM,
OUT OF OR IN CONNECTION WITH THE SOFTWARE OR THE USE OR OTHER DEALINGS IN
THE SOFTWARE.
"""

import numpy as np

from warnings import warn
import pyopencl._cl as _cl
from pytools.persistent_dict import WriteOncePersistentDict
from pytools.py_codegen import Indentation, PythonCodeGenerator
from pyopencl.tools import _NumpyTypesKeyBuilder, VectorArg


# {{{ arg packing helpers

_size_t_char = ({
    8: "Q",
    4: "L",
    2: "H",
    1: "B",
})[_cl._sizeof_size_t()]
_type_char_map = {
    "n": _size_t_char.lower(),
    "N": _size_t_char
}
del _size_t_char

# }}}


# {{{ generic arg handling body

def generate_generic_arg_handling_body(num_args):
    gen = PythonCodeGenerator()

    if num_args == 0:
        gen("pass")
    else:
        gen_indices_and_args = []
        for i in range(num_args):
            gen_indices_and_args.append(i)
            gen_indices_and_args.append(f"arg{i}")

        gen(f"self._set_arg_multi("
                f"({', '.join(str(i) for i in gen_indices_and_args)},), "
                ")")

    return gen

# }}}


# {{{ specific arg handling body

BUF_PACK_TYPECHARS = ["c", "b", "B", "h", "H", "i", "I", "l", "L", "f", "d"]


def generate_specific_arg_handling_body(function_name,
        num_cl_args, arg_types,
        work_around_arg_count_bug, warn_about_arg_count_bug,
        in_enqueue):

    assert work_around_arg_count_bug is not None
    assert warn_about_arg_count_bug is not None

    fp_arg_count = 0
    cl_arg_idx = 0

    gen = PythonCodeGenerator()

    if not arg_types:
        gen("pass")

    gen_indices_and_args = []
    buf_indices_and_args = []
    buf_pack_indices_and_args = []

    def add_buf_arg(arg_idx, typechar, expr_str):
        if typechar in BUF_PACK_TYPECHARS:
            buf_pack_indices_and_args.append(arg_idx)
            buf_pack_indices_and_args.append(repr(typechar.encode()))
            buf_pack_indices_and_args.append(expr_str)
        else:
            buf_indices_and_args.append(arg_idx)
            buf_indices_and_args.append(f"pack('{typechar}', {expr_str})")

    if in_enqueue and arg_types is not None and \
            any(isinstance(arg_type, VectorArg) for arg_type in arg_types):
        # We're about to modify wait_for, make sure it's a copy.
        gen("""
            if wait_for is None:
                wait_for = []
            else:
                wait_for = list(wait_for)
            """)
        gen("")

    for arg_idx, arg_type in enumerate(arg_types):
        arg_var = "arg%d" % arg_idx

        if arg_type is None:
            gen_indices_and_args.append(cl_arg_idx)
            gen_indices_and_args.append(arg_var)
            cl_arg_idx += 1
            gen("")
            continue

        elif isinstance(arg_type, VectorArg):
            gen(f"if not {arg_var}.flags.forc:")
            with Indentation(gen):
                gen("raise RuntimeError('only contiguous arrays may '")
                gen("   'be used as arguments to this operation')")
                gen("")

            if in_enqueue:
                gen(f"assert {arg_var}.queue is None or {arg_var}.queue == queue, "
                    "'queues for all arrays must match the queue supplied "
                    "to enqueue'")

            gen_indices_and_args.append(cl_arg_idx)
            gen_indices_and_args.append(f"{arg_var}.base_data")
            cl_arg_idx += 1

            if arg_type.with_offset:
                add_buf_arg(cl_arg_idx, np.dtype(np.int64).char, f"{arg_var}.offset")
                cl_arg_idx += 1

            if in_enqueue:
                gen(f"wait_for.extend({arg_var}.events)")

            continue

        arg_dtype = np.dtype(arg_type)

        if arg_dtype.char == "V":
            buf_indices_and_args.append(cl_arg_idx)
            buf_indices_and_args.append(arg_var)
            cl_arg_idx += 1

        elif arg_dtype.kind == "c":
            if warn_about_arg_count_bug:
                warn("{knl_name}: arguments include complex numbers, and "
                        "some (but not all) of the target devices mishandle "
                        "struct kernel arguments (hence the workaround is "
                        "disabled".format(
                            knl_name=function_name), stacklevel=2)

            if arg_dtype == np.complex64:
                arg_char = "f"
            elif arg_dtype == np.complex128:
                arg_char = "d"
            else:
                raise TypeError("unexpected complex type: %s" % arg_dtype)

            if (work_around_arg_count_bug == "pocl"
                    and arg_dtype == np.complex128
                    and fp_arg_count + 2 <= 8):
                add_buf_arg(cl_arg_idx, arg_char, f"{arg_var}.real")
                cl_arg_idx += 1
                add_buf_arg(cl_arg_idx, arg_char, f"{arg_var}.imag")
                cl_arg_idx += 1

            elif (work_around_arg_count_bug == "apple"
                    and arg_dtype == np.complex128
                    and fp_arg_count + 2 <= 8):
                raise NotImplementedError("No work-around to "
                        "Apple's broken structs-as-kernel arg "
                        "handling has been found. "
                        "Cannot pass complex numbers to kernels.")

            else:
                buf_indices_and_args.append(cl_arg_idx)
                buf_indices_and_args.append(
                    f"pack('{arg_char}{arg_char}', {arg_var}.real, {arg_var}.imag)")
                cl_arg_idx += 1

            fp_arg_count += 2

        else:
            if arg_dtype.kind == "f":
                fp_arg_count += 1

            arg_char = arg_dtype.char
            arg_char = _type_char_map.get(arg_char, arg_char)
            add_buf_arg(cl_arg_idx, arg_char, arg_var)
            cl_arg_idx += 1

        gen("")

    for arg_kind, args_and_indices, entry_length in [
            ("", gen_indices_and_args, 2),
            ("_buf", buf_indices_and_args, 2),
            ("_buf_pack", buf_pack_indices_and_args, 3),
            ]:
        assert len(args_and_indices) % entry_length == 0
        if args_and_indices:
            gen(f"self._set_arg{arg_kind}_multi("
                    f"({', '.join(str(i) for i in args_and_indices)},), "
                    ")")

    if cl_arg_idx != num_cl_args:
        raise TypeError(
            "length of argument list (%d) and "
            "CL-generated number of arguments (%d) do not agree"
            % (cl_arg_idx, num_cl_args))

    return gen

# }}}


def _generate_enqueue_and_set_args_module(function_name,
        num_passed_args, num_cl_args,
        arg_types,
        work_around_arg_count_bug, warn_about_arg_count_bug):

    arg_names = ["arg%d" % i for i in range(num_passed_args)]

    def gen_arg_setting(in_enqueue):
        if arg_types is None:
            return generate_generic_arg_handling_body(num_passed_args)
        else:
            return generate_specific_arg_handling_body(
                    function_name, num_cl_args, arg_types,
                    warn_about_arg_count_bug=warn_about_arg_count_bug,
                    work_around_arg_count_bug=work_around_arg_count_bug,
                    in_enqueue=in_enqueue)

    gen = PythonCodeGenerator()

    gen("from struct import pack")
    gen("from pyopencl import status_code")
    gen("import numpy as np")
    gen("import pyopencl._cl as _cl")
    gen("")

    # {{{ generate _enqueue

    enqueue_name = "enqueue_knl_%s" % function_name
    gen("def %s(%s):"
            % (enqueue_name,
                ", ".join(
                    ["self", "queue", "global_size", "local_size"]
                    + arg_names
                    + ["global_offset=None",
                        "g_times_l=None",
                        "allow_empty_ndrange=False",
                        "wait_for=None"])))

    with Indentation(gen):
        gen.extend(gen_arg_setting(in_enqueue=True))

        # Using positional args here because pybind is slow with keyword args
        gen("""
            return _cl.enqueue_nd_range_kernel(queue, self, global_size, local_size,
                    global_offset, wait_for, g_times_l,
                    allow_empty_ndrange)
            """)

    # }}}

    # {{{ generate set_args

    gen("")
    gen("def set_args(%s):"
            % (", ".join(["self"] + arg_names)))

    with Indentation(gen):
        gen.extend(gen_arg_setting(in_enqueue=False))

    # }}}

    return gen.get_picklable_module(), enqueue_name


invoker_cache = WriteOncePersistentDict(
<<<<<<< HEAD
        "pyopencl-invoker-cache-v7",
=======
        "pyopencl-invoker-cache-v38",
>>>>>>> 392a9177
        key_builder=_NumpyTypesKeyBuilder())


def generate_enqueue_and_set_args(function_name,
        num_passed_args, num_cl_args,
        arg_types,
        work_around_arg_count_bug, warn_about_arg_count_bug):

    cache_key = (function_name, num_passed_args, num_cl_args,
            arg_types,
            work_around_arg_count_bug, warn_about_arg_count_bug)

    from_cache = False

    try:
        result = invoker_cache[cache_key]
        from_cache = True
    except KeyError:
        pass

    if not from_cache:
        result = _generate_enqueue_and_set_args_module(*cache_key)
        invoker_cache.store_if_not_present(cache_key, result)

    pmod, enqueue_name = result

    return (
            pmod.mod_globals[enqueue_name],
            pmod.mod_globals["set_args"])

# }}}


# vim: foldmethod=marker<|MERGE_RESOLUTION|>--- conflicted
+++ resolved
@@ -294,11 +294,7 @@
 
 
 invoker_cache = WriteOncePersistentDict(
-<<<<<<< HEAD
-        "pyopencl-invoker-cache-v7",
-=======
-        "pyopencl-invoker-cache-v38",
->>>>>>> 392a9177
+        "pyopencl-invoker-cache-v39",
         key_builder=_NumpyTypesKeyBuilder())
 
 
