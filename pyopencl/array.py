--- conflicted
+++ resolved
@@ -183,38 +183,11 @@
         assert isinstance(repr_ary, Array)
         args = args + (repr_ary.size,)
 
-<<<<<<< HEAD
-        return knl(queue, gs, ls, *args, wait_for=wait_for)
-=======
-        actual_args = []
-        for arg in args:
-            if isinstance(arg, Array):
-                if not arg.flags.forc:
-                    raise RuntimeError("only contiguous arrays may "
-                            "be used as arguments to this operation")
-                actual_args.append(arg.base_data)
-                actual_args.append(arg.offset)
-                wait_for.extend(arg.events)
-
-                if (implicit_queue
-                        and arg.queue is not None
-                        and arg.queue != queue):
-                    from warnings import warn
-
-                    warn("Implicit queue in elementwise operation does not match "
-                            "queue of a provided argument. This will become an "
-                            "error in 2021.",
-                            type=InconsistentOpenCLQueueWarning)
-            else:
-                actual_args.append(arg)
-        actual_args.append(repr_ary.size)
-
         if ARRAY_KERNEL_EXEC_HOOK is not None:
             return ARRAY_KERNEL_EXEC_HOOK(  # pylint: disable=not-callable
-                    knl, queue, gs, ls, *actual_args, wait_for=wait_for)
-        else:
-            return knl(queue, gs, ls, *actual_args, wait_for=wait_for)
->>>>>>> de5802eb
+                    knl, queue, gs, ls, *args, wait_for=wait_for)
+        else:
+            return knl(queue, gs, ls, *args, wait_for=wait_for)
 
     try:
         from functools import update_wrapper
