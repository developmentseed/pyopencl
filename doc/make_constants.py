__copyright__ = "Copyright (C) 2009 Andreas Kloeckner"

__license__ = """
Permission is hereby granted, free of charge, to any person obtaining a copy
of this software and associated documentation files (the "Software"), to deal
in the Software without restriction, including without limitation the rights
to use, copy, modify, merge, publish, distribute, sublicense, and/or sell
copies of the Software, and to permit persons to whom the Software is
furnished to do so, subject to the following conditions:

The above copyright notice and this permission notice shall be included in
all copies or substantial portions of the Software.

THE SOFTWARE IS PROVIDED "AS IS", WITHOUT WARRANTY OF ANY KIND, EXPRESS OR
IMPLIED, INCLUDING BUT NOT LIMITED TO THE WARRANTIES OF MERCHANTABILITY,
FITNESS FOR A PARTICULAR PURPOSE AND NONINFRINGEMENT. IN NO EVENT SHALL THE
AUTHORS OR COPYRIGHT HOLDERS BE LIABLE FOR ANY CLAIM, DAMAGES OR OTHER
LIABILITY, WHETHER IN AN ACTION OF CONTRACT, TORT OR OTHERWISE, ARISING FROM,
OUT OF OR IN CONNECTION WITH THE SOFTWARE OR THE USE OR OTHER DEALINGS IN
THE SOFTWARE.
"""

import pyopencl as cl

fission = ("cl_ext_device_fission", "2011.1")
nv_devattr = ("cl_nv_device_attribute_query", "0.92")
gl_sharing = ("cl_khr_gl_sharing", "0.92")
cl_spir_devattr = ("cl_khr_spir", "2016.2")
cl_11 = ("CL_1.1", "0.92")
cl_12 = ("CL_1.2", "2011.2")
cl_12_2015 = ("CL_1.2", "2015.2")
cl_20 = ("CL_2.0", "2015.2")
cl_21_late = ("CL_2.1", "2020.3")
cl_21 = ("CL_2.1", "2016.2")
cl_22 = ("CL_2.1", "2020.3")
cl_30 = ("CL_3.0", "2020.3")
amd_devattr = ("cl_amd_device_attribute_query", "2013.2")
qcom_hp_devattr = ("cl_qcom_ext_host_ptr", "2016.2")
intel_me_devattr = ("cl_intel_advanced_motion_estimation", "2016.2")
intel_ss_devattr = ("cl_intel_simultaneous_sharing", "2016.2")
altera_temp_devattr = ("cl_altera_device_temperature", "2016.2")


def get_extra_lines(tup):
    ext_name, pyopencl_ver = tup
    if ext_name is not None:
        if ext_name.startswith("CL_"):
            # capital letters -> CL version, not extension
            yield ""
            yield "    Available with OpenCL %s." % (
                    ext_name[3:])
            yield ""

        else:
            yield ""
            yield "    Available with the ``%s`` extension." % ext_name
            yield ""

    if pyopencl_ver is not None:
        yield ""
        yield "    .. versionadded:: %s" % pyopencl_ver
        yield ""


const_ext_lookup = {
        cl.status_code: {
            "PLATFORM_NOT_FOUND_KHR": ("cl_khr_icd", "2011.1"),

            "INVALID_GL_SHAREGROUP_REFERENCE_KHR": gl_sharing,

            "MISALIGNED_SUB_BUFFER_OFFSET": cl_11,
            "EXEC_STATUS_ERROR_FOR_EVENTS_IN_WAIT_LIST": cl_11,
            "INVALID_GLOBAL_WORK_SIZE": cl_11,

            "COMPILE_PROGRAM_FAILURE": cl_12,
            "LINKER_NOT_AVAILABLE": cl_12,
            "LINK_PROGRAM_FAILURE": cl_12,
            "DEVICE_PARTITION_FAILED": cl_12,
            "KERNEL_ARG_INFO_NOT_AVAILABLE": cl_12,
            "INVALID_IMAGE_DESCRIPTOR": cl_12,
            "INVALID_COMPILER_OPTIONS": cl_12,
            "INVALID_LINKER_OPTIONS": cl_12,
            "INVALID_DEVICE_PARTITION_COUNT": cl_12,

            "INVALID_PIPE_SIZE": cl_20,
            "INVALID_DEVICE_QUEUE": cl_20,

            "INVALID_SPEC_ID": cl_22,
            "MAX_SIZE_RESTRICTION_EXCEEDED": cl_22,

            },

        cl.device_info: {
            "PREFERRED_VECTOR_WIDTH_HALF": cl_11,
            "HOST_UNIFIED_MEMORY": cl_11,
            "NATIVE_VECTOR_WIDTH_CHAR": cl_11,
            "NATIVE_VECTOR_WIDTH_SHORT": cl_11,
            "NATIVE_VECTOR_WIDTH_INT": cl_11,
            "NATIVE_VECTOR_WIDTH_LONG": cl_11,
            "NATIVE_VECTOR_WIDTH_FLOAT": cl_11,
            "NATIVE_VECTOR_WIDTH_DOUBLE": cl_11,
            "NATIVE_VECTOR_WIDTH_HALF": cl_11,
            "OPENCL_C_VERSION": cl_11,
            "SPIR_VERSIONS": cl_spir_devattr,
            "COMPUTE_CAPABILITY_MAJOR_NV": nv_devattr,
            "COMPUTE_CAPABILITY_MINOR_NV": nv_devattr,
            "REGISTERS_PER_BLOCK_NV": nv_devattr,
            "WARP_SIZE_NV": nv_devattr,
            "GPU_OVERLAP_NV": nv_devattr,
            "KERNEL_EXEC_TIMEOUT_NV": nv_devattr,
            "INTEGRATED_MEMORY_NV": nv_devattr,
            "ATTRIBUTE_ASYNC_ENGINE_COUNT_NV": nv_devattr,
            "PCI_BUS_ID_NV": nv_devattr,
<<<<<<< HEAD
            "PCI_BUS_SLOT_NV": nv_devattr,
            "PCI_DOMAIN_ID_NV": nv_devattr,
=======
            "PCI_SLOT_ID_NV": nv_devattr,
>>>>>>> 799948f8

            "DOUBLE_FP_CONFIG":
            ("cl_khr_fp64", "2011.1"),
            "HALF_FP_CONFIG":
            ("cl_khr_fp16", "2011.1"),

            "PROFILING_TIMER_OFFSET_AMD": amd_devattr,
            "TOPOLOGY_AMD": amd_devattr,
            "BOARD_NAME_AMD": amd_devattr,
            "GLOBAL_FREE_MEMORY_AMD": amd_devattr,
            "SIMD_PER_COMPUTE_UNIT_AMD": amd_devattr,
            "SIMD_WIDTH_AMD": amd_devattr,
            "SIMD_INSTRUCTION_WIDTH_AMD": amd_devattr,
            "WAVEFRONT_WIDTH_AMD": amd_devattr,
            "GLOBAL_MEM_CHANNELS_AMD": amd_devattr,
            "GLOBAL_MEM_CHANNEL_BANKS_AMD": amd_devattr,
            "GLOBAL_MEM_CHANNEL_BANK_WIDTH_AMD": amd_devattr,
            "LOCAL_MEM_SIZE_PER_COMPUTE_UNIT_AMD": amd_devattr,
            "LOCAL_MEM_BANKS_AMD": amd_devattr,
            "THREAD_TRACE_SUPPORTED_AMD": amd_devattr,
            "GFXIP_MAJOR_AMD": amd_devattr,
            "GFXIP_MINOR_AMD": amd_devattr,
            "AVAILABLE_ASYNC_QUEUES_AMD": amd_devattr,

            "ME_VERSION_INTEL": intel_me_devattr,
            "SIMULTANEOUS_INTEROPS_INTEL": intel_ss_devattr,
            "NUM_SIMULTANEOUS_INTEROPS_INTEL": intel_ss_devattr,

            "EXT_MEM_PADDING_IN_BYTES_QCOM": qcom_hp_devattr,
            "PAGE_SIZE_QCOM": qcom_hp_devattr,

            "CORE_TEMPERATURE_ALTERA": altera_temp_devattr,

            "MAX_ATOMIC_COUNTERS_EXT":
            ("cl_ext_atomic_counters_64", "2013.2"),

            "PARENT_DEVICE_EXT":
            fission,
            "PARTITION_TYPES_EXT":
            fission,
            "AFFINITY_DOMAINS_EXT":
            fission,
            "REFERENCE_COUNT_EXT":
            fission,
            "PARTITION_STYLE_EXT": fission,

            "LINKER_AVAILABLE": cl_12,
            "BUILT_IN_KERNELS": cl_12,
            "IMAGE_MAX_BUFFER_SIZE": cl_12,
            "IMAGE_MAX_ARRAY_SIZE": cl_12,
            "PARENT_DEVICE": cl_12,
            "PARTITION_MAX_SUB_DEVICES": cl_12,
            "PARTITION_PROPERTIES": cl_12,
            "PARTITION_AFFINITY_DOMAIN": cl_12,
            "PARTITION_TYPE": cl_12,
            "REFERENCE_COUNT": cl_12,
            "PREFERRED_INTEROP_USER_SYNC": cl_12,
            "PRINTF_BUFFER_SIZE": cl_12,

            "DEVICE_ON_HOST_PROPERTIES": cl_20,

            "MAX_READ_WRITE_IMAGE_ARGS": cl_20,
            "MAX_GLOBAL_VARIABLE_SIZE": cl_20,
            "QUEUE_ON_DEVICE_PROPERTIES": cl_20,
            "QUEUE_ON_DEVICE_PREFERRED_SIZE": cl_20,
            "QUEUE_ON_DEVICE_MAX_SIZE": cl_20,
            "MAX_ON_DEVICE_QUEUES": cl_20,
            "MAX_ON_DEVICE_EVENTS": cl_20,
            "SVM_CAPABILITIES": cl_20,
            "GLOBAL_VARIABLE_PREFERRED_TOTAL_SIZE": cl_20,
            "MAX_PIPE_ARGS": cl_20,
            "PIPE_MAX_ACTIVE_RESERVATIONS": cl_20,
            "PIPE_MAX_PACKET_SIZE": cl_20,
            "PREFERRED_PLATFORM_ATOMIC_ALIGNMENT": cl_20,
            "PREFERRED_GLOBAL_ATOMIC_ALIGNMENT": cl_20,
            "PREFERRED_LOCAL_ATOMIC_ALIGNMENT": cl_20,
            "IL_VERSION": cl_21,
            "MAX_NUM_SUB_GROUPS": cl_21,
            "SUB_GROUP_INDEPENDENT_FORWARD_PROGRESS": cl_21,

            "NUMERIC_VERSION": cl_30,
            "EXTENSIONS_WITH_VERSION": cl_30,
            "ILS_WITH_VERSION": cl_30,
            "BUILT_IN_KERNELS_WITH_VERSION": cl_30,
            "ATOMIC_MEMORY_CAPABILITIES": cl_30,
            "ATOMIC_FENCE_CAPABILITIES": cl_30,
            "NON_UNIFORM_WORK_GROUP_SUPPORT": cl_30,
            "OPENCL_C_ALL_VERSIONS": cl_30,
            "PREFERRED_WORK_GROUP_SIZE_MULTIPLE": cl_30,
            "WORK_GROUP_COLLECTIVE_FUNCTIONS_SUPPORT": cl_30,
            "GENERIC_ADDRESS_SPACE_SUPPORT": cl_30,
            "OPENCL_C_FEATURES": cl_30,
            "DEVICE_ENQUEUE_CAPABILITIES": cl_30,
            "PIPE_SUPPORT": cl_30,
            },

        cl.device_topology_type_amd: {
            "PCIE": amd_devattr,
            },

        cl.mem_object_type: {
            "IMAGE2D_ARRAY": cl_12,
            "IMAGE1D": cl_12,
            "IMAGE1D_ARRAY": cl_12,
            "IMAGE1D_BUFFER": cl_12,

            "PIPE": cl_20,
            },

        cl.device_type: {
            "CUSTOM": cl_12,
            },

        cl.context_properties: {
            "GL_CONTEXT_KHR": gl_sharing,
            "EGL_DISPLAY_KHR": gl_sharing,
            "GLX_DISPLAY_KHR": gl_sharing,
            "WGL_HDC_KHR": gl_sharing,
            "CGL_SHAREGROUP_KHR": gl_sharing,

            "OFFLINE_DEVICES_AMD":
            ("cl_amd_offline_devices", "2011.1"),
            },

        cl.device_fp_config: {
            "SOFT_FLOAT": cl_11,
            "CORRECTLY_ROUNDED_DIVIDE_SQRT": cl_12,
            },

        cl.command_queue_properties: {
            "ON_DEVICE": cl_20,
            "ON_DEVICE_DEFAULT": cl_20,
            },

        cl.context_info: {
            "NUM_DEVICES": cl_11,
            "INTEROP_USER_SYNC": cl_12,
            },

        cl.channel_type: {
            "UNORM_INT24": ("CL_1.2", "2020.3"),
            "UNORM_INT_101010_2": ("CL_2.1", "2020.3"),
            },

        cl.channel_order: {
            "Rx": cl_11,
            "RGx": cl_11,
            "RGBx": cl_11,

            "sRGB": cl_20,
            "sRGBx": cl_20,
            "sRGBA": cl_20,
            "sBGRA": cl_20,
            "ABGR": cl_20,
            },

        cl.kernel_work_group_info: {
            "PREFERRED_WORK_GROUP_SIZE_MULTIPLE": cl_11,
            "PRIVATE_MEM_SIZE": cl_11,
            "GLOBAL_WORK_SIZE": cl_12,
            },

        cl.kernel_sub_group_info: {
            "MAX_SUB_GROUP_SIZE_FOR_NDRANGE": cl_21_late,
            "SUB_GROUP_COUNT_FOR_NDRANGE": cl_21_late,
            "LOCAL_SIZE_FOR_SUB_GROUP_COUNT": cl_21_late,
            "MAX_NUM_SUB_GROUPS": cl_21_late,
            "COMPILE_NUM_SUB_GROUPS": cl_21_late,
            },

        cl.addressing_mode: {
            "MIRRORED_REPEAT": cl_11,
            },

        cl.sampler_info: {
            "MIP_FILTER_MODE": ("(deprecated)", "2015.2"),
            "LOD_MIN": ("(deprecated)", "2015.2"),
            "LOD_MAX": ("(deprecated)", "2015.2"),
            "MIP_FILTER_MODE_KHR": ("cl_khr_mipmap_image", "2020.3"),
            "LOD_MIN_KHR": ("cl_khr_mipmap_image", "2020.3"),
            "LOD_MAX_KHR": ("cl_khr_mipmap_image", "2020.3"),
            "PROPERTIES": cl_30,
            },

        cl.event_info: {
            "CONTEXT": cl_11,
            },

        cl.mem_info: {
            "ASSOCIATED_MEMOBJECT": cl_11,
            "OFFSET": cl_11,

            "USES_SVM_POINTER": cl_20,
            },

        cl.image_info: {
            "ARRAY_SIZE": cl_12,
            "BUFFER": cl_12,
            "NUM_MIP_LEVELS": cl_12,
            "NUM_SAMPLES": cl_12,
            },

        cl.pipe_info: {
            "PACKET_SIZE": ("CL_2.0", "2020.3"),
            "MAX_PACKETS": ("CL_2.0", "2020.3"),
            "PROPERTIES": cl_30,
            },

        cl.pipe_properties: {
            "PACKET_SIZE": ("CL_2.0", "2020.3"),
            "MAX_PACKETS": ("CL_2.0", "2020.3"),
            },

        cl.map_flags: {
            "WRITE_INVALIDATE_REGION": cl_12,
            },

        cl.program_info: {
            "NUM_KERNELS": cl_12,
            "KERNEL_NAMES": cl_12,
            "PROGRAM_IL": cl_21_late,
            "SCOPE_GLOBAL_CTORS_PRESENT": cl_22,
            "SCOPE_GLOBAL_DTORS_PRESENT": cl_22,
            },

        cl.program_build_info: {
            "BINARY_TYPE": cl_12,

            "GLOBAL_VARIABLE_TOTAL_SIZE": cl_20,
            },

        cl.program_binary_type: {
            "NONE": cl_12,
            "COMPILED_OBJECT": cl_12,
            "LIBRARY": cl_12,
            "EXECUTABLE": cl_12,
            },

        cl.kernel_info: {
            "ATTRIBUTES": cl_12,
            },

        cl.kernel_arg_info: {
            "ADDRESS_QUALIFIER": cl_12,
            "ACCESS_QUALIFIER": cl_12,
            "TYPE_NAME": cl_12,
            "TYPE_QUALIFIER": cl_12_2015,
            "ARG_NAME": cl_12,
            },

        cl.kernel_arg_address_qualifier: {
            "GLOBAL": cl_12,
            "LOCAL": cl_12,
            "CONSTANT": cl_12,
            "PRIVATE": cl_12,
            },

        cl.kernel_arg_access_qualifier: {
            "READ_ONLY": cl_12,
            "WRITE_ONLY": cl_12,
            "READ_WRITE": cl_12,
            "NONE": cl_12,
            },

        cl.kernel_arg_type_qualifier: {
            "NONE": cl_12_2015,
            "CONST": cl_12_2015,
            "RESTRICT": cl_12_2015,
            "VOLATILE": cl_12_2015,

            "PIPE": cl_20,
            },

        cl.command_type: {
            "READ_BUFFER_RECT": cl_11,
            "WRITE_BUFFER_RECT": cl_11,
            "COPY_BUFFER_RECT": cl_11,
            "USER": cl_11,
            "BARRIER": cl_12,
            "MIGRATE_MEM_OBJECTS": cl_12,
            "FILL_BUFFER": cl_12,
            "FILL_IMAGE": cl_12,

            "SVM_FREE": cl_20,
            "SVM_MEMCPY": cl_20,
            "SVM_MEMFILL": cl_20,
            "SVM_MAP": cl_20,
            "SVM_UNMAP": cl_20,
            "SVM_MIGRATE_MEM": cl_30,
            },

        cl.command_queue_info: {
            "SIZE": cl_20,
            },

        cl.queue_properties: {
            "PROPERTIES": cl_20,
            "SIZE": cl_20,
            },

        cl.mem_flags: {
            "USE_PERSISTENT_MEM_AMD":
            ("cl_amd_device_memory_flags", "2011.1"),
            "HOST_WRITE_ONLY": cl_12,
            "KERNEL_READ_AND_WRITE": cl_20,
            },

        cl.svm_mem_flags: {
            "READ_WRITE": cl_20,
            "WRITE_ONLY": cl_20,
            "READ_ONLY": cl_20,
            "SVM_FINE_GRAIN_BUFFER": cl_20,
            "SVM_ATOMICS": cl_20,
            },

        cl.device_svm_capabilities: {
            "COARSE_GRAIN_BUFFER": cl_20,
            "FINE_GRAIN_BUFFER": cl_20,
            "FINE_GRAIN_SYSTEM": cl_20,
            "ATOMICS": cl_20,
            },

        cl.device_partition_property: {
            "EQUALLY": cl_12,
            "BY_COUNTS": cl_12,
            "BY_NAMES": cl_12,
            "BY_AFFINITY_DOMAIN": cl_12,

            "PROPERTIES_LIST_END": cl_12,
            "PARTITION_BY_COUNTS_LIST_END": cl_12,
            "PARTITION_BY_NAMES_LIST_END": cl_12,
            },

        cl.device_affinity_domain: {
            "NUMA": cl_12,
            "L4_CACHE": cl_12,
            "L3_CACHE": cl_12,
            "L2_CACHE": cl_12,
            "L1_CACHE": cl_12,
            "NEXT_PARITIONNABLE": cl_12,
            },

        cl.device_atomic_capabilities: {
            "ORDER_RELAXED": cl_30,
            "ORDER_ACQ_REL": cl_30,
            "ORDER_SEQ_CST": cl_30,
            "SCOPE_WORK_ITEM": cl_30,
            "SCOPE_WORK_GROUP": cl_30,
            "SCOPE_DEVICE": cl_30,
            "SCOPE_ALL_DEVICES": cl_30,
            },

        cl.device_device_enqueue_capabilities: {
            "SUPPORTED": cl_30,
            "REPLACEABLE_DEFAULT": cl_30,
            },

        cl.profiling_info: {
            "COMPLETE": cl_20,
            },

        cl.mem_migration_flags: {
            "HOST": cl_12,
            "CONTENT_UNDEFINED": cl_12,
            },

        cl.version_bits: {
            "MAJOR_BITS": cl_30,
            "MINOR_BITS": cl_30,
            "PATCH_BITS": cl_30,
            "MAJOR_MASK": cl_30,
            "MINOR_MASK": cl_30,
            "PATCH_MASK": cl_30,
            },

        cl.khronos_vendor_id: {
            "CODEPLAY": cl_30,
            },
        }
try:
    gl_ci = cl.gl_context_info
except AttributeError:
    pass
else:
    const_ext_lookup[gl_ci] = {
            getattr(gl_ci, "CURRENT_DEVICE_FOR_GL_CONTEXT_KHR", None):
            gl_sharing,

            getattr(gl_ci, "DEVICES_FOR_GL_CONTEXT_KHR", None):
            gl_sharing,
            }

cls_ext_lookup = {
        #cl.buffer_create_type: ("CL_1.1", "0.92"),
        }


def doc_class(cls):
    print(".. class :: %s" % cls.__name__)
    print()
    if cls.__name__.startswith("gl_"):
        print("    Only available when PyOpenCL is compiled with GL support.")
        print("    See :func:`have_gl`.")
        print()

    if cls in cls_ext_lookup:
        for ln in get_extra_lines(cls_ext_lookup[cls]):
            print(ln)

    cls_const_ext = const_ext_lookup.get(cls, {})
    for name in sorted(dir(cls)):
        if not name.startswith("_") and name not in ["to_string", "names", "values"]:
            print("    .. attribute :: %s" % name)

            if name in cls_const_ext:
                for ln in get_extra_lines(cls_const_ext[name]):
                    print("    "+ln)

    print("    .. method :: to_string(value)")
    print()
    print("        Returns a :class:`str` representing *value*.")
    print()
    print("        .. versionadded:: 0.91")
    print()


if not cl.have_gl():
    print(".. warning::")
    print()
    print("    This set of PyOpenCL documentation is incomplete because it")
    print("    was generated on a PyOpenCL build that did not support OpenGL.")
    print()

import inspect

CONSTANT_CLASSES = [
        getattr(cl, name) for name in dir(cl)
        if inspect.isclass(getattr(cl, name))
        and name[0].islower() and name not in ["zip", "map", "range"]]

print(".. This is an automatically generated file. DO NOT EDIT")
print()
for cls in CONSTANT_CLASSES:
    doc_class(cls)<|MERGE_RESOLUTION|>--- conflicted
+++ resolved
@@ -111,12 +111,8 @@
             "INTEGRATED_MEMORY_NV": nv_devattr,
             "ATTRIBUTE_ASYNC_ENGINE_COUNT_NV": nv_devattr,
             "PCI_BUS_ID_NV": nv_devattr,
-<<<<<<< HEAD
-            "PCI_BUS_SLOT_NV": nv_devattr,
+            "PCI_SLOT_ID_NV": nv_devattr,
             "PCI_DOMAIN_ID_NV": nv_devattr,
-=======
-            "PCI_SLOT_ID_NV": nv_devattr,
->>>>>>> 799948f8
 
             "DOUBLE_FP_CONFIG":
             ("cl_khr_fp64", "2011.1"),
