--- conflicted
+++ resolved
@@ -641,7 +641,6 @@
     cl.unload_platform_compiler(platform)
 
 
-<<<<<<< HEAD
 def test_enqueue_task(ctx_factory):
     ctx = ctx_factory()
     queue = cl.CommandQueue(ctx)
@@ -671,12 +670,12 @@
     cl.enqueue_copy(queue, b, buf2).wait()
     assert la.norm(a[::-1] - b) == 0
 
-=======
+
 def test_platform_get_devices(platform):
     dev_types = [cl.device_type.ACCELERATOR, cl.device_type.ALL,
                  cl.device_type.CPU, cl.device_type.DEFAULT, cl.device_type.GPU]
     if (platform._get_cl_version() >= (1, 2) and
-        cl.get_cl_header_version() >= (1, 2)):
+            cl.get_cl_header_version() >= (1, 2)):
         dev_types.append(cl.device_type.CUSTOM)
     for dev_type in dev_types:
         devs = platform.get_devices(dev_type)
@@ -691,16 +690,20 @@
 def test_user_event(ctx_factory):
     ctx = ctx_factory()
     if (ctx._get_cl_version() < (1, 1) and
-        cl.get_cl_header_version() < (1, 1)):
+            cl.get_cl_header_version() < (1, 1)):
         from pytest import skip
         skip("UserEvent is only available in OpenCL 1.1")
+
     status = {}
+
     def event_waiter1(e, key):
         e.wait()
         status[key] = True
+
     def event_waiter2(e, key):
         cl.wait_for_events([e])
         status[key] = True
+
     from threading import Thread
     from time import sleep
     evt = cl.UserEvent(ctx)
@@ -754,7 +757,7 @@
                        "without USE_HOST_PTR")
     except cl.LogicError:
         pass
->>>>>>> 89c4af07
+
 
 if __name__ == "__main__":
     # make sure that import failures get reported, instead of skipping the tests.
