from __future__ import division

__copyright__ = "Copyright (C) 2009 Andreas Kloeckner"

__license__ = """
Permission is hereby granted, free of charge, to any person obtaining a copy
of this software and associated documentation files (the "Software"), to deal
in the Software without restriction, including without limitation the rights
to use, copy, modify, merge, publish, distribute, sublicense, and/or sell
copies of the Software, and to permit persons to whom the Software is
furnished to do so, subject to the following conditions:

The above copyright notice and this permission notice shall be included in
all copies or substantial portions of the Software.

THE SOFTWARE IS PROVIDED "AS IS", WITHOUT WARRANTY OF ANY KIND, EXPRESS OR
IMPLIED, INCLUDING BUT NOT LIMITED TO THE WARRANTIES OF MERCHANTABILITY,
FITNESS FOR A PARTICULAR PURPOSE AND NONINFRINGEMENT. IN NO EVENT SHALL THE
AUTHORS OR COPYRIGHT HOLDERS BE LIABLE FOR ANY CLAIM, DAMAGES OR OTHER
LIABILITY, WHETHER IN AN ACTION OF CONTRACT, TORT OR OTHERWISE, ARISING FROM,
OUT OF OR IN CONNECTION WITH THE SOFTWARE OR THE USE OR OTHER DEALINGS IN
THE SOFTWARE.
"""

import numpy as np
import numpy.linalg as la

import pyopencl as cl
import pyopencl.array as cl_array
from pyopencl.tools import (  # noqa
        pytest_generate_tests_for_pyopencl as pytest_generate_tests)

# Are CL implementations crashy? You be the judge. :)
try:
    import faulthandler  # noqa
except ImportError:
    pass
else:
    faulthandler.enable()


def test_get_info(ctx_factory):
    ctx = ctx_factory()
    device, = ctx.devices
    platform = device.platform

    failure_count = [0]

    pocl_quirks = [
        (cl.Buffer, cl.mem_info.OFFSET),
<<<<<<< HEAD
=======
        (cl.Program, cl.program_info.BINARIES),
        (cl.Program, cl.program_info.BINARY_SIZES),
>>>>>>> 3adf4e2d
    ]
    if ctx._get_cl_version() >= (1, 2) and cl.get_cl_header_version() >= (1, 2):
        pocl_quirks.extend([
            (cl.Program, cl.program_info.KERNEL_NAMES),
            (cl.Program, cl.program_info.NUM_KERNELS),
        ])
    CRASH_QUIRKS = [
            (("NVIDIA Corporation", "NVIDIA CUDA",
                "OpenCL 1.0 CUDA 3.0.1"),
                [
                    (cl.Event, cl.event_info.COMMAND_QUEUE),
                    ]),
            (("The pocl project", "Portable Computing Language",
                "OpenCL 1.2 pocl 0.8-pre"),
                    pocl_quirks),
            (("The pocl project", "Portable Computing Language",
                "OpenCL 1.2 pocl 0.8"),
                pocl_quirks),
            (("The pocl project", "Portable Computing Language",
                "OpenCL 1.2 pocl 0.9-pre"),
                pocl_quirks),
            (("The pocl project", "Portable Computing Language",
                "OpenCL 1.2 pocl 0.9"),
                pocl_quirks),
            (("Apple", "Apple",
                "OpenCL 1.2 (Apr 25 2013 18:32:06)"),
                [
                    (cl.Program, cl.program_info.SOURCE),
                    ]),
            ]
    QUIRKS = []

    plat_quirk_key = (
            platform.vendor,
            platform.name,
            platform.version)

    def find_quirk(quirk_list, cl_obj, info):
        for entry_plat_key, quirks in quirk_list:
            if entry_plat_key == plat_quirk_key:
                for quirk_cls, quirk_info in quirks:
                    if (isinstance(cl_obj, quirk_cls)
                            and quirk_info == info):
                        return True

        return False

    def do_test(cl_obj, info_cls, func=None, try_attr_form=True):
        if func is None:
            def func(info):
                cl_obj.get_info(info)

        for info_name in dir(info_cls):
            if not info_name.startswith("_") and info_name != "to_string":
                print(info_cls, info_name)
                info = getattr(info_cls, info_name)

                if find_quirk(CRASH_QUIRKS, cl_obj, info):
                    print("not executing get_info", type(cl_obj), info_name)
                    print("(known crash quirk for %s)" % platform.name)
                    continue

                try:
                    func(info)
                except:
                    msg = "failed get_info", type(cl_obj), info_name

                    if find_quirk(QUIRKS, cl_obj, info):
                        msg += ("(known quirk for %s)" % platform.name)
                    else:
                        failure_count[0] += 1

                if try_attr_form:
                    try:
                        getattr(cl_obj, info_name.lower())
                    except:
                        print("failed attr-based get_info", type(cl_obj), info_name)

                        if find_quirk(QUIRKS, cl_obj, info):
                            print("(known quirk for %s)" % platform.name)
                        else:
                            failure_count[0] += 1

    do_test(platform, cl.platform_info)
    do_test(device, cl.device_info)
    do_test(ctx, cl.context_info)

    props = 0
    if (device.queue_properties
            & cl.command_queue_properties.PROFILING_ENABLE):
        profiling = True
        props = cl.command_queue_properties.PROFILING_ENABLE
    queue = cl.CommandQueue(ctx,
            properties=props)
    do_test(queue, cl.command_queue_info)

    prg = cl.Program(ctx, """
        __kernel void sum(__global float *a)
        { a[get_global_id(0)] *= 2; }
        """).build()
    do_test(prg, cl.program_info)
    do_test(prg, cl.program_build_info,
            lambda info: prg.get_build_info(device, info),
            try_attr_form=False)

    n = 2000
    a_buf = cl.Buffer(ctx, 0, n*4)

    do_test(a_buf, cl.mem_info)

    kernel = prg.sum
    do_test(kernel, cl.kernel_info)

    evt = kernel(queue, (n,), None, a_buf)
    do_test(evt, cl.event_info)

    if profiling:
        evt.wait()
        do_test(evt, cl.profiling_info,
                lambda info: evt.get_profiling_info(info),
                try_attr_form=False)

    # crashes on intel...
    if device.image_support and platform.vendor not in [
            "Intel(R) Corporation",
            "The pocl project",
            ]:
        smp = cl.Sampler(ctx, False,
                cl.addressing_mode.CLAMP,
                cl.filter_mode.NEAREST)
        do_test(smp, cl.sampler_info)

        img_format = cl.get_supported_image_formats(
                ctx, cl.mem_flags.READ_ONLY, cl.mem_object_type.IMAGE2D)[0]

        img = cl.Image(ctx, cl.mem_flags.READ_ONLY, img_format, (128, 256))
        assert img.shape == (128, 256)

        img.depth
        img.image.depth
        do_test(img, cl.image_info,
                lambda info: img.get_image_info(info))


def test_int_ptr(ctx_factory):
    def do_test(obj):
        new_obj = type(obj).from_int_ptr(obj.int_ptr)
        assert obj == new_obj
        assert type(obj) is type(new_obj)

    ctx = ctx_factory()
    device, = ctx.devices
    platform = device.platform
    do_test(device)
    do_test(platform)
    do_test(ctx)

    queue = cl.CommandQueue(ctx)
    do_test(queue)

    evt = cl.enqueue_marker(queue)
    do_test(evt)

    prg = cl.Program(ctx, """
        __kernel void sum(__global float *a)
        { a[get_global_id(0)] *= 2; }
        """).build()

    do_test(prg)
    do_test(prg.sum)

    n = 2000
    a_buf = cl.Buffer(ctx, 0, n*4)
    do_test(a_buf)

    # crashes on intel...
    if device.image_support and platform.vendor not in [
            "Intel(R) Corporation",
            "The pocl project",
            ]:
        smp = cl.Sampler(ctx, False,
                cl.addressing_mode.CLAMP,
                cl.filter_mode.NEAREST)
        do_test(smp)

        img_format = cl.get_supported_image_formats(
                ctx, cl.mem_flags.READ_ONLY, cl.mem_object_type.IMAGE2D)[0]

        img = cl.Image(ctx, cl.mem_flags.READ_ONLY, img_format, (128, 256))
        do_test(img)


def test_invalid_kernel_names_cause_failures(ctx_factory):
    ctx = ctx_factory()
    device = ctx.devices[0]
    prg = cl.Program(ctx, """
        __kernel void sum(__global float *a)
        { a[get_global_id(0)] *= 2; }
        """).build()

    if ctx.devices[0].platform.vendor == "The pocl project":
        # https://bugs.launchpad.net/pocl/+bug/1184464

        import pytest
        pytest.skip("pocl doesn't like invalid kernel names")

    try:
        prg.sam
        raise RuntimeError("invalid kernel name did not cause error")
    except AttributeError:
        pass
    except RuntimeError:
        if "Intel" in device.platform.vendor:
            from pytest import xfail
            xfail("weird exception from OpenCL implementation "
                    "on invalid kernel name--are you using "
                    "Intel's implementation? (if so, known bug in Intel CL)")
        else:
            raise


def test_image_format_constructor():
    # doesn't need image support to succeed
    iform = cl.ImageFormat(cl.channel_order.RGBA, cl.channel_type.FLOAT)

    assert iform.channel_order == cl.channel_order.RGBA
    assert iform.channel_data_type == cl.channel_type.FLOAT
    assert not iform.__dict__


def test_nonempty_supported_image_formats(ctx_factory):
    context = ctx_factory()

    device = context.devices[0]

    if device.image_support:
        assert len(cl.get_supported_image_formats(
                context, cl.mem_flags.READ_ONLY, cl.mem_object_type.IMAGE2D)) > 0
    else:
        from pytest import skip
        skip("images not supported on %s" % device.name)


def test_that_python_args_fail(ctx_factory):
    context = ctx_factory()

    prg = cl.Program(context, """
        __kernel void mult(__global float *a, float b, int c)
        { a[get_global_id(0)] *= (b+c); }
        """).build()

    a = np.random.rand(50000)
    queue = cl.CommandQueue(context)
    mf = cl.mem_flags
    a_buf = cl.Buffer(context, mf.READ_WRITE | mf.COPY_HOST_PTR, hostbuf=a)

    knl = cl.Kernel(prg, "mult")
    try:
        knl(queue, a.shape, None, a_buf, 2, 3)
        assert False, "PyOpenCL should not accept bare Python types as arguments"
    except cl.LogicError:
        pass

    try:
        prg.mult(queue, a.shape, None, a_buf, float(2), 3)
        assert False, "PyOpenCL should not accept bare Python types as arguments"
    except cl.LogicError:
        pass

    prg.mult(queue, a.shape, None, a_buf, np.float32(2), np.int32(3))

    a_result = np.empty_like(a)
    cl.enqueue_read_buffer(queue, a_buf, a_result).wait()


def test_image_2d(ctx_factory):
    context = ctx_factory()

    device, = context.devices

    if not device.image_support:
        from pytest import skip
        skip("images not supported on %s" % device)

    if "Intel" in device.vendor and "31360.31426" in device.version:
        from pytest import skip
        skip("images crashy on %s" % device)
    if "pocl" in device.platform.vendor and (
            "0.8" in device.platform.version or
            "0.9" in device.platform.version
            ):
        from pytest import skip
        skip("images crashy on %s" % device)

    prg = cl.Program(context, """
        __kernel void copy_image(
          __global float *dest,
          __read_only image2d_t src,
          sampler_t samp,
          int stride0)
        {
          int d0 = get_global_id(0);
          int d1 = get_global_id(1);
          /*
          const sampler_t samp =
            CLK_NORMALIZED_COORDS_FALSE
            | CLK_ADDRESS_CLAMP
            | CLK_FILTER_NEAREST;
            */
          dest[d0*stride0 + d1] = read_imagef(src, samp, (float2)(d1, d0)).x;
        }
        """).build()

    num_channels = 1
    a = np.random.rand(1024, 512, num_channels).astype(np.float32)
    if num_channels == 1:
        a = a[:, :, 0]

    queue = cl.CommandQueue(context)
    try:
        a_img = cl.image_from_array(context, a, num_channels)
    except cl.RuntimeError:
        import sys
        exc = sys.exc_info()[1]
        if exc.code == cl.status_code.IMAGE_FORMAT_NOT_SUPPORTED:
            from pytest import skip
            skip("required image format not supported on %s" % device.name)
        else:
            raise

    a_dest = cl.Buffer(context, cl.mem_flags.READ_WRITE, a.nbytes)

    samp = cl.Sampler(context, False,
            cl.addressing_mode.CLAMP,
            cl.filter_mode.NEAREST)
    prg.copy_image(queue, a.shape, None, a_dest, a_img, samp,
            np.int32(a.strides[0]/a.dtype.itemsize))

    a_result = np.empty_like(a)
    cl.enqueue_copy(queue, a_result, a_dest)

    good = la.norm(a_result - a) == 0
    if not good:
        if queue.device.type & cl.device_type.CPU:
            assert good, ("The image implementation on your CPU CL platform '%s' "
                    "returned bad values. This is bad, but common."
                    % queue.device.platform)
        else:
            assert good


def test_image_3d(ctx_factory):
    #test for image_from_array for 3d image of float2
    context = ctx_factory()

    device, = context.devices

    if not device.image_support:
        from pytest import skip
        skip("images not supported on %s" % device)

    if device.platform.vendor == "Intel(R) Corporation":
        from pytest import skip
        skip("images crashy on %s" % device)

    prg = cl.Program(context, """
        __kernel void copy_image_plane(
          __global float2 *dest,
          __read_only image3d_t src,
          sampler_t samp,
          int stride0,
          int stride1)
        {
          int d0 = get_global_id(0);
          int d1 = get_global_id(1);
          int d2 = get_global_id(2);
          /*
          const sampler_t samp =
            CLK_NORMALIZED_COORDS_FALSE
            | CLK_ADDRESS_CLAMP
            | CLK_FILTER_NEAREST;
            */
          dest[d0*stride0 + d1*stride1 + d2] = read_imagef(
                src, samp, (float4)(d2, d1, d0, 0)).xy;
        }
        """).build()

    num_channels = 2
    shape = (3, 4, 2)
    a = np.random.random(shape + (num_channels,)).astype(np.float32)

    queue = cl.CommandQueue(context)
    try:
        a_img = cl.image_from_array(context, a, num_channels)
    except cl.RuntimeError:
        import sys
        exc = sys.exc_info()[1]
        if exc.code == cl.status_code.IMAGE_FORMAT_NOT_SUPPORTED:
            from pytest import skip
            skip("required image format not supported on %s" % device.name)
        else:
            raise

    a_dest = cl.Buffer(context, cl.mem_flags.READ_WRITE, a.nbytes)

    samp = cl.Sampler(context, False,
            cl.addressing_mode.CLAMP,
            cl.filter_mode.NEAREST)
    prg.copy_image_plane(queue, shape, None, a_dest, a_img, samp,
                         np.int32(a.strides[0]/a.itemsize/num_channels),
                         np.int32(a.strides[1]/a.itemsize/num_channels),
                         )

    a_result = np.empty_like(a)
    cl.enqueue_copy(queue, a_result, a_dest)

    good = la.norm(a_result - a) == 0
    if not good:
        if queue.device.type & cl.device_type.CPU:
            assert good, ("The image implementation on your CPU CL platform '%s' "
                    "returned bad values. This is bad, but common."
                    % queue.device.platform)
        else:
            assert good


def test_copy_buffer(ctx_factory):
    context = ctx_factory()

    queue = cl.CommandQueue(context)
    mf = cl.mem_flags

    a = np.random.rand(50000).astype(np.float32)
    b = np.empty_like(a)

    buf1 = cl.Buffer(context, mf.READ_ONLY | mf.COPY_HOST_PTR, hostbuf=a)
    buf2 = cl.Buffer(context, mf.WRITE_ONLY, b.nbytes)

    cl.enqueue_copy_buffer(queue, buf1, buf2).wait()
    cl.enqueue_read_buffer(queue, buf2, b).wait()

    assert la.norm(a - b) == 0


def test_mempool(ctx_factory):
    from pyopencl.tools import MemoryPool, ImmediateAllocator

    context = ctx_factory()
    queue = cl.CommandQueue(context)

    pool = MemoryPool(ImmediateAllocator(queue))
    alloc_queue = []

    e0 = 12

    for e in range(e0-6, e0-4):
        for i in range(100):
            alloc_queue.append(pool.allocate(1 << e))
            if len(alloc_queue) > 10:
                alloc_queue.pop(0)
    del alloc_queue
    pool.stop_holding()


def test_mempool_2():
    from pyopencl.tools import MemoryPool
    from random import randrange

    for i in range(2000):
        s = randrange(1 << 31) >> randrange(32)
        bin_nr = MemoryPool.bin_number(s)
        asize = MemoryPool.alloc_size(bin_nr)

        assert asize >= s, s
        assert MemoryPool.bin_number(asize) == bin_nr, s
        assert asize < asize*(1+1/8)


def test_vector_args(ctx_factory):
    context = ctx_factory()
    queue = cl.CommandQueue(context)

    prg = cl.Program(context, """
        __kernel void set_vec(float4 x, __global float4 *dest)
        { dest[get_global_id(0)] = x; }
        """).build()

    x = cl_array.vec.make_float4(1, 2, 3, 4)
    dest = np.empty(50000, cl_array.vec.float4)
    mf = cl.mem_flags
    dest_buf = cl.Buffer(context, mf.READ_WRITE | mf.COPY_HOST_PTR, hostbuf=dest)

    prg.set_vec(queue, dest.shape, None, x, dest_buf)

    cl.enqueue_read_buffer(queue, dest_buf, dest).wait()

    assert (dest == x).all()


def test_header_dep_handling(ctx_factory):
    context = ctx_factory()

    from os.path import exists
    assert exists("empty-header.h")  # if this fails, change dir to pyopencl/test

    kernel_src = """
    #include <empty-header.h>
    kernel void zonk(global int *a)
    {
      *a = 5;
    }
    """

    import os

    cl.Program(context, kernel_src).build(["-I", os.getcwd()])
    cl.Program(context, kernel_src).build(["-I", os.getcwd()])


def test_context_dep_memoize(ctx_factory):
    context = ctx_factory()

    from pyopencl.tools import context_dependent_memoize

    counter = [0]

    @context_dependent_memoize
    def do_something(ctx):
        counter[0] += 1

    do_something(context)
    do_something(context)

    assert counter[0] == 1


def test_can_build_binary(ctx_factory):
    ctx = ctx_factory()
    device, = ctx.devices
    platform = device.platform

    if (platform.vendor == "The pocl project" and
        platform.name == "Portable Computing Language"):
        # Segfault on pocl 0.9
        from pytest import skip
        skip("pocl doesn't like getting PROGRAM_BINARIES")

    program = cl.Program(ctx, """
    __kernel void simple(__global float *in, __global float *out)
    {
        out[get_global_id(0)] = in[get_global_id(0)];
    }""")
    program.build()
    binary = program.get_info(cl.program_info.BINARIES)[0]

    foo = cl.Program(ctx, [device], [binary])
    foo.build()


if __name__ == "__main__":
    # make sure that import failures get reported, instead of skipping the tests.
    import pyopencl  # noqa

    import sys
    if len(sys.argv) > 1:
        exec(sys.argv[1])
    else:
        from py.test.cmdline import main
        main([__file__])<|MERGE_RESOLUTION|>--- conflicted
+++ resolved
@@ -48,11 +48,8 @@
 
     pocl_quirks = [
         (cl.Buffer, cl.mem_info.OFFSET),
-<<<<<<< HEAD
-=======
         (cl.Program, cl.program_info.BINARIES),
         (cl.Program, cl.program_info.BINARY_SIZES),
->>>>>>> 3adf4e2d
     ]
     if ctx._get_cl_version() >= (1, 2) and cl.get_cl_header_version() >= (1, 2):
         pocl_quirks.extend([
@@ -595,7 +592,7 @@
     platform = device.platform
 
     if (platform.vendor == "The pocl project" and
-        platform.name == "Portable Computing Language"):
+            platform.name == "Portable Computing Language"):
         # Segfault on pocl 0.9
         from pytest import skip
         skip("pocl doesn't like getting PROGRAM_BINARIES")
